# Python packages
import logging

# Third party packages
import requests

# Custom dependencies
from . import exceptions
from . import validate

_logger = logging.getLogger(__name__)

# -----------------------------------------------------------------------------
# Class for managing azul
# -----------------------------------------------------------------------------

# -----------------------------------------------------------------------------
# Module errors
# -----------------------------------------------------------------------------
class RequiredParameterNotFound(BaseException):
    pass


class NonOkHttpStatusCode(requests.exceptions.HTTPError):
    pass


# -----------------------------------------------------------------------------
# Class for managing azul
# -----------------------------------------------------------------------------
class AzulAPI:
    def __init__(self, auth1, auth2, certificate_path, environment='dev'):
        '''
        :param auth1
        :param auth2
        :param certificate_path (path to your .p12 certificate)
        :param environment (string, defaults 'dev' can also be set to 'prod')
        '''
        self.certificate_path = (
            certificate_path  # TODO validate this is an actual certificate
        )
        self.auth1 = auth1
        self.auth2 = auth2
        self.ENVIRONMENT = environment

        if environment == 'dev':
            self.url = 'https://pruebas.azul.com.do/webservices/JSON/Default.aspx'
        else:
            self.url = 'https://pagos.azul.com.do/webservices/JSON/Default.aspx'
            self.ALT_URL = 'https://contpagos.azul.com.do/Webservices/JSON/default.aspx'

    def __issue_http_requests(
        self, url, json, headers, cert, method, timeout=30
    ):

        try:
            r = requests.__getattribute__(method)(
                url,
                json=json,
                headers=headers,
                cert=cert,
                timeout=timeout,
            )

        except requests.exceptions.RequestException as err:
            _logger.error(f'azul_request: Got the following error {err}')
            raise Exception(err)

        else:
            return r

    def azul_request(self, data, operation=''):

        if not ('Channel' in data and 'Store' in data):
            err = (
                'Channel and Store must be present in data, and contain values'
            )
            _logger.error(err)
            raise RequiredParameterNotFound(err)

        cert_path = self.certificate_path

        headers = {
            'Content-Type': 'application/json',
            'Auth1': self.auth1,
            'Auth2': self.auth2,
        }

        _logger.debug(f'azul_request: called with data:\n {data}')

        r = self.__issue_http_requests(
            url=f'{self.url}?{operation}',
            json=data,
            headers=headers,
            cert=cert_path,
            method="post",
            timeout=30
        )

        if (not r.ok) and self.ENVIRONMENT == 'prod':
            r = self.__issue_http_requests(
                url=f'{self.ALT_URL}?{operation}',
                json=data,
                headers=headers,
                cert=cert_path,
                method="post",
                timeout=30,
            )

        if not r.ok:
            _logger.error(
                f'azul_request: Got the following http code {r.status_code}'
            )
            raise NonOkHttpStatusCode(r.status_code)

<<<<<<< HEAD

        response = json.loads(r.text)
        _logger.debug('azul_request: Values received\n%s', json.loads(r.text))
=======
        response = r.json()
        _logger.debug(f'azul_request: Values received {response}')
>>>>>>> ef4d6bac

        return response

    def sale_transaction(self, data):
        validate.sale_transaction(data)

        return self.azul_request(data)

    def hold_transaction(self, data):
        data.update(validate.hold_transaction(data))
        return self.azul_request(data)

    def refund_transaction(self, data):
        data.update(validate.refund_transaction(data))
        return self.azul_request(data)

    def void_transaction(self, data):
        data.update(validate.void_transaction(data))
        return self.azul_request(data, operation='ProcessVoid')

    def post_sale_transaction(self, data):
        data.update(validate.post_sale_transaction(data))
        return self.azul_request(data, operation='ProcessPost')

    def verify_transaction(self, data):
        data.update(validate.verify_transaction(
            data, operation='VerifyPayment'))
        return self.azul_request(data)

    def nulify_transaction(self, data):
        data.update(validate.nullify_transaction(data))
        return self.azul_request(data)

    def datavault_create(self, data):
        data.update(validate.datavault_create(data))
        return self.azul_request(data, operation='ProcessDatavault')

    def datavault_delete(self, data):
        data.update(validate.datavault_delete(data))
        return self.azul_request(data, operation='ProcessDatavault')<|MERGE_RESOLUTION|>--- conflicted
+++ resolved
@@ -113,14 +113,8 @@
             )
             raise NonOkHttpStatusCode(r.status_code)
 
-<<<<<<< HEAD
-
-        response = json.loads(r.text)
-        _logger.debug('azul_request: Values received\n%s', json.loads(r.text))
-=======
         response = r.json()
         _logger.debug(f'azul_request: Values received {response}')
->>>>>>> ef4d6bac
 
         return response
 
